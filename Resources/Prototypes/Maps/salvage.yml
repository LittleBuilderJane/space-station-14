--- conflicted
+++ resolved
@@ -50,11 +50,11 @@
   size: 7.5
 
 - type: salvageMap
-<<<<<<< HEAD
   id: medium2
   name: "Medium / Ship Cockpit"
   mapPath: Maps/Salvage/medium-2.yml
-=======
+
+- type: salvageMap
   id: mediumvault1
   name: "Medium / Vault 1"
   mapPath: Maps/Salvage/medium-vault-1.yml
@@ -64,5 +64,4 @@
   id: mediumOrchestra
   name: "Medium / Silent Orchestra"
   mapPath: Maps/Salvage/medium-silent-orchestra.yml
->>>>>>> 89833ce7
   size: 7.5
