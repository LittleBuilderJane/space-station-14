- type: gameMap
  id: saltern
  mapName: 'Saltern'
  mapNameTemplate: '{0} Saltern {1}'
  nameGenerator:
    !type:NanotrasenNameGenerator
    prefixCreator: '14'
  mapPath: Maps/saltern.yml
  minPlayers: 0
  maxPlayers: 20
  fallback: true
  overflowJobs:
    - Assistant
  availableJobs:
    CargoTechnician: [ 1, 2 ]
    Assistant: [ -1, -1 ]
    Bartender: [ 1, 1 ]
    Botanist: [ 2, 2 ]
    Chef: [ 1, 1 ]
    Clown: [ 1, 1 ]
    Janitor: [ 1, 1 ]
    Mime: [ 1, 1 ]
    Captain: [ 1, 1 ]
    HeadOfPersonnel: [ 1, 1 ]
    ChiefEngineer: [ 1, 1 ]
    StationEngineer: [ 2, 3 ]
    ChiefMedicalOfficer: [ 1, 1 ]
    MedicalDoctor: [ 2, 3 ]
    Chemist: [ 1, 1 ]
    ResearchDirector: [ 1, 1 ]
    Scientist: [ 2, 3 ]
    HeadOfSecurity: [ 1, 1 ]
    SecurityOfficer: [ 2, 3 ]

- type: gameMap
  id: packedstation
  mapName: 'Packedstation'
  mapNameTemplate: '{0} Packedstation {1}'
  nameGenerator:
    !type:NanotrasenNameGenerator
    prefixCreator: 'VG'
  mapPath: Maps/packedstation.yml
  minPlayers: 15
  overflowJobs:
    - Assistant
  availableJobs:
    CargoTechnician: [ 2, 3 ]
    Assistant: [ -1, -1 ]
    Bartender: [ 1, 1 ]
    Botanist: [ 2, 2 ]
    Chef: [ 1, 1 ]
    Clown: [ 1, 1 ]
    Janitor: [ 1, 1 ]
    Mime: [ 1, 1 ]
    Captain: [ 1, 1 ]
    HeadOfPersonnel: [ 1, 1 ]
    ChiefEngineer: [ 1, 1 ]
    StationEngineer: [ 4, 6 ]
    ChiefMedicalOfficer: [ 1, 1 ]
    MedicalDoctor: [ 3, 4 ]
    Chemist: [ 2, 2 ]
    ResearchDirector: [ 1, 1 ]
    Scientist: [ 3, 4 ]
    HeadOfSecurity: [ 1, 1 ]
    SecurityOfficer: [ 2, 3 ]
    Chaplain: [ 1, 1 ]
    Warden: [ 1, 1 ]

- type: gameMap
  id: knightship
  mapName: 'Knightship'
  mapNameTemplate: '{0} Knightship {1}'
  nameGenerator:
    !type:NanotrasenNameGenerator
    prefixCreator: '14'
  mapPath: Maps/knightship.yml
  minPlayers: 0
  maxPlayers: 8
  overflowJobs: []
  availableJobs:
    Bartender: [ 1, 1 ]
    Captain: [ 1, 1 ]
    ChiefEngineer: [ 1, 1 ]
    StationEngineer: [ 1, 1 ]
    ChiefMedicalOfficer: [ 1, 1 ]
    MedicalDoctor: [ 1, 1 ]
    ResearchDirector: [ 1, 1 ]
    Botanist: [ 1, 1 ]

- type: gameMap
<<<<<<< HEAD
  id: ssreach
  mapName: 'Reach'
  mapNameTemplate: '{0} Reach {1}'
  nameGenerator:
    !type:NanotrasenNameGenerator
    prefixCreator: '14'
  mapPath: Maps/ssreach.yml
  minPlayers: 0
  maxPlayers: 14
  overflowJobs: []
  availableJobs:
    CargoTechnician: [ 1, 1 ]
    Bartender: [ 1, 1 ]
    Botanist: [ 1, 1 ]
    Chef: [ 1, 1 ]
    Captain: [ 1, 1 ]
    ChiefEngineer: [ 1, 1 ]
    StationEngineer: [ 1, 2 ]
    ChiefMedicalOfficer: [ 1, 1 ]
    MedicalDoctor: [ 1, 1 ]
    Chemist: [ 1, 1 ]
    HeadOfSecurity: [ 1, 1 ]
    SecurityOfficer: [ 1, 2 ]
    
=======
  id: vesmirnaya
  mapName: 'Vesmirnaya'
  mapNameTemplate: '{0} Vesmirnaya {1}'
  nameGenerator:
    !type:NanotrasenNameGenerator
    prefixCreator: 'VC'
  mapPath: Maps/vesmirnaya.yml
  minPlayers: 0
  maxPlayers: 30
  overflowJobs:
    - Assistant
  availableJobs:
    Assistant: [ -1, -1 ]
    Bartender: [ 1, 2 ]
    Chef: [ 1, 2 ]
>>>>>>> 16dbe1be
<|MERGE_RESOLUTION|>--- conflicted
+++ resolved
@@ -88,7 +88,23 @@
     Botanist: [ 1, 1 ]
 
 - type: gameMap
-<<<<<<< HEAD
+  id: vesmirnaya
+  mapName: 'Vesmirnaya'
+  mapNameTemplate: '{0} Vesmirnaya {1}'
+  nameGenerator:
+    !type:NanotrasenNameGenerator
+    prefixCreator: 'VC'
+  mapPath: Maps/vesmirnaya.yml
+  minPlayers: 0
+  maxPlayers: 30
+  overflowJobs:
+    - Assistant
+  availableJobs:
+    Assistant: [ -1, -1 ]
+    Bartender: [ 1, 2 ]
+    Chef: [ 1, 2 ]
+
+- type: gameMap
   id: ssreach
   mapName: 'Reach'
   mapNameTemplate: '{0} Reach {1}'
@@ -112,21 +128,4 @@
     Chemist: [ 1, 1 ]
     HeadOfSecurity: [ 1, 1 ]
     SecurityOfficer: [ 1, 2 ]
-    
-=======
-  id: vesmirnaya
-  mapName: 'Vesmirnaya'
-  mapNameTemplate: '{0} Vesmirnaya {1}'
-  nameGenerator:
-    !type:NanotrasenNameGenerator
-    prefixCreator: 'VC'
-  mapPath: Maps/vesmirnaya.yml
-  minPlayers: 0
-  maxPlayers: 30
-  overflowJobs:
-    - Assistant
-  availableJobs:
-    Assistant: [ -1, -1 ]
-    Bartender: [ 1, 2 ]
-    Chef: [ 1, 2 ]
->>>>>>> 16dbe1be
+  