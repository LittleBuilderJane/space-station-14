--- conflicted
+++ resolved
@@ -159,11 +159,7 @@
 
                 if (instrument.InstrumentPlayer.AttachedEntity is {Valid: true} mob)
                 {
-<<<<<<< HEAD
-                    _stunSystem.TryParalyze(mob, TimeSpan.FromSeconds(1));
-=======
-                    _stunSystem.TryParalyze(mob.Uid, TimeSpan.FromSeconds(1), true);
->>>>>>> bd8acc5b
+                    _stunSystem.TryParalyze(mob, TimeSpan.FromSeconds(1), true);
 
                     instrument.Owner.PopupMessage(mob, "instrument-component-finger-cramps-max-message");
                 }
